"""
path_server.py

Copyright 2014 ETH Zurich

Licensed under the Apache License, Version 2.0 (the "License");
you may not use this file except in compliance with the License.
You may obtain a copy of the License at

http://www.apache.org/licenses/LICENSE-2.0

Unless required by applicable law or agreed to in writing, software
distributed under the License is distributed on an "AS IS" BASIS,
WITHOUT WARRANTIES OR CONDITIONS OF ANY KIND, either express or implied.
See the License for the specific language governing permissions and
limitations under the License.
"""

from _collections import defaultdict
import copy
from infrastructure.scion_elem import SCIONElement, SCION_UDP_PORT
from lib.packet.host_addr import IPv4HostAddr
from lib.packet.path import EmptyPath
from lib.packet.pcb import (PathSegment, PathSegmentRequest, PathSegmentRecords,
    PathSegmentInfo, PathSegmentType as PST)
from lib.packet.scion import PacketType as PT
from lib.packet.scion import SCIONPacket, get_type
from lib.path_db import PathSegmentDB
from lib.topology_parser import NeighborType
from lib.util import update_dict
import logging
import sys


PATHS_NO = 5  # TODO replace by configuration parameter


class PathServer(SCIONElement):
    """
    The SCION Path Server.
    """
    def __init__(self, addr, topo_file, config_file):
        SCIONElement.__init__(self, addr, topo_file, config_file)
        # TODO replace by pathstore instance
        self.down_segments = PathSegmentDB()
        self.core_segments = PathSegmentDB()

        self.pending_down = {}  # Dict of pending DOWN _and_ UP_DOWN requests.
        self.pending_core = {}

        self.waiting_targets = set()  # Used when local PS doesn't have up-path.
        # TODO replace by some cache data struct. (expiringdict ?)

    def _handle_up_segment_record(self, records):
        """
        Handles Up Path registration from local BS.
        """
        pass

    def _handle_down_segment_record(self, records):
        """
        Handles registration of a down path.
        """
        for pcb in records.pcbs:
            dst_ad = pcb.get_last_ad().ad_id
            dst_isd = pcb.get_last_ad().spcbf.isd_id
            self.down_segments.insert(pcb, self.topology.isd_id,
                                      self.topology.ad_id, dst_isd, dst_ad)
            logging.info("Down-Segment registered (%d, %d)", dst_isd, dst_ad)

        # serve pending requests
        target = (dst_isd, dst_ad)
        if target in self.pending_down:
            segments_to_send = []
            for path_request in self.pending_down[target]:
                segments_to_send.extend(self.down_segments(dst_isd=dst_isd,
                                                           dst_ad=dst_ad))
                self.send_path_segments(path_request, segments_to_send)
            del self.pending_down[target]

    def _handle_core_segment_record(self, records):
        """
        Handles a core_path record.
        """
        pass

    def send_path_segments(self, path_request, paths):
        """
        Sends path-segments to requester (depending on Path Server's location)
        """
        dst = path_request.hdr.src_addr
        path_request.hdr.path.reverse()
        path_request = PathRequest(path_request.pack()) #PSz: this is a hack, as
        #path_request with <up-path> only reverses to <down-path> only, and a
        # the reversed packet fails with .get_timestamp()
        #FIXME: change .reverse() when only one path exists
        path = path_request.hdr.path
        path_reply = PathSegmentRecords.from_values(dst, path_request.info,
                                             paths, path)
        # if path_request.hdr.is_on_up_path():
        #     path_reply.hdr.set_downpath()
        (next_hop, port) = self.get_first_hop(path_reply)
        logging.info("Sending PATH_REC, using path: %s", path)
        self.send(path_reply, next_hop, port)

    def dispatch_path_segment_record(self, rec):
        """
        Dispatches path record packet.
        """
        assert isinstance(rec, PathSegmentRecords)
        if rec.info.type == PST.UP:
            self._handle_up_segment_record(rec)
        elif rec.info.type == PST.DOWN:
            self._handle_down_segment_record(rec)
        elif rec.info.type == PST.CORE:
            self._handle_core_segment_record(rec)
        else:
            logging.error("Wrong path record.")

    def handle_path_request(self, path_request):
        """
        Handles all types of path request.
        """
        pass

    def handle_request(self, packet, sender, from_local_socket=True):
        """
        Main routine to handle incoming SCION packets.
        """
        spkt = SCIONPacket(packet)
        ptype = get_type(spkt)

        if ptype == PT.PATH_REQ:
            self.handle_path_request(PathSegmentRequest(packet))
        elif ptype == PT.PATH_REC:
            self.dispatch_path_segment_record(PathSegmentRecords(packet))
        else:
            logging.warning("Type %d not supported.", ptype)


class CorePathServer(PathServer):
    """
    SCION Path Server in a core AD. Stores intra ISD down-paths as well as core
    paths and forwards inter-ISD path requests to the corresponding path server.
    """
    def __init__(self, addr, topo_file, config_file):
        PathServer.__init__(self, addr, topo_file, config_file)
        # Sanity check that we should indeed be a core path server.
        assert self.topology.is_core_ad, "This shouldn't be a core PS!"

    def _handle_up_segment_record(self, records):
        PathServer._handle_up_segment_record(self, records)
        logging.error("Core Path Server received up-path record!")

    def _handle_down_segment_record(self, records):
        """
        Handles registration of a down path.
        """
        if not records.pcbs:
            return

        paths_to_propagate = []
        for pcb in records.pcbs:
            dst_ad = pcb.get_last_ad().ad_id
            dst_isd = pcb.get_last_ad().spcbf.isd_id

            if (self.down_segments.insert(pcb, self.topology.isd_id,
                self.topology.ad_id, dst_isd, dst_ad) is not None):
                paths_to_propagate.append(pcb)
                logging.info("Down-Path registered (%d, %d)", dst_isd, dst_ad)
            else:
                logging.info("Down-Path to (%d, %d) already known.",
                             dst_isd, dst_ad)

        # For now we let every CPS know about all the down-paths within an ISD.
        if paths_to_propagate:
            self._propagate_down_path_segments(paths_to_propagate, records.info)

        # Serve pending requests.
        target = (dst_isd, dst_ad)
        if target in self.pending_down:
            segments_to_send = []
            for path_request in self.pending_down[target]:
                segments_to_send.extend(self.down_segments(dst_isd=dst_isd,
                                                           dst_ad=dst_ad))
                self.send_path_segments(path_request, segments_to_send)
            del self.pending_down[target]

    def _handle_core_segment_record(self, records):
        """
        Handles registration of a core path.
        """
        if not records.pcbs:
            return

        for pcb in records.pcbs:
            src_ad = pcb.get_first_ad().ad_id
            src_isd = pcb.get_first_ad().spcbf.isd_id
            dst_ad = pcb.get_last_ad().ad_id
            dst_isd = pcb.get_last_ad().spcbf.isd_id
            self.core_segments.insert(pcb, src_isd=src_isd, src_ad=src_ad,
                                      dst_isd=dst_isd, dst_ad=dst_ad)
#             logging.info("Core-Path registered: (%d, %d) -> (%d, %d)",
#                          src_isd, src_ad, dst_isd, dst_ad)

        # Send pending requests that couldn't be processed due to the lack of
        # a core path to the destination PS.
        if self.waiting_targets:
            pcb = records.pcbs[0]
            next_hop = self.ifid2addr[pcb.get_first_ad().hof.egress_if]
            path = pcb.get_path()
            targets = copy.deepcopy(self.waiting_targets)
            for (target_isd, target_ad, info) in targets:
                if target_isd == dst_isd and target_ad == dst_ad:
                    path_request = PathSegmentRequest.from_values(self.addr,
                                                                  info, path)
                    self.send(path_request, next_hop)
                    self.waiting_targets.remove((target_isd, target_ad, info))
                    logging.debug("Sending path request %s on newly learned "
                                  "path to (%d, %d)", info, dst_isd, dst_ad)

        # Serve pending core path requests.
        target = ((src_isd, src_ad), (dst_isd, dst_ad))
        if target in self.pending_core:
            segments_to_send = []
            for path_request in self.pending_core[target]:
                segments_to_send.extend(self.core_segments(src_isd=src_isd,
                                                           src_ad=src_ad,
                                                           dst_isd=dst_isd,
                                                           dst_ad=dst_ad))
                self.send_path_segments(path_request, segments_to_send)
            del self.pending_core[target]

    def _propagate_down_path_segments(self, path_segments, path_info):
        """
        Propagate down-path segments to other CPSes in the same ISD.
        """
        # FIXME: For new we broadcast the path to every CPS in the core, even
        # the one we just received it from. Can we avoid that?
        for router in self.topology.routers[NeighborType.ROUTING]:
            if router.interface.neighbor_isd == self.topology.isd_id:
                cpaths = self.core_segments(src_isd=self.topology.isd_id,
                                            src_ad=self.topology.ad_id,
                                            dst_isd=router.interface.neighbor_isd,
                                            dst_ad=router.interface.neighbor_ad)
                if cpaths:
                    cpath = cpaths[0].get_path()
                    records = PathSegmentRecords.from_values(self.addr,
                                                             path_info,
                                                             path_segments,
                                                             cpath)
                    records.hdr.set_downpath()
                    if_id = cpath.get_first_hop_of().egress_if
                    next_hop = self.ifid2addr[if_id]
                    logging.info("Sending down-path to CPS in (%d, %d).",
                                 router.interface.neighbor_isd,
                                 router.interface.neighbor_ad)
                    self.send(records, next_hop)

    def handle_path_request(self, path_request):
<<<<<<< HEAD
        assert isinstance(path_request, PathRequest)
=======
        assert isinstance(path_request, PathSegmentRequest)
        logging.info("PATH_REQ received")
>>>>>>> a2494c62
        dst_isd = path_request.info.dst_isd
        dst_ad = path_request.info.dst_ad
        ptype = path_request.info.type
        logging.info("PATH_REQ received: type: %d, addr: %d,%d", ptype, dst_isd,
                     dst_ad)

        segments_to_send = []
        if ptype == PST.UP:
            logging.warning("CPS received up-segment request! This should not "
                            "happen")
            return
        elif ptype == PST.DOWN:
            paths = self.down_segments(dst_isd=dst_isd,
                                       dst_ad=dst_ad)
            if paths:
                segments_to_send.extend(paths)
            elif dst_isd == self.topology.isd_id:
                update_dict(self.pending_down,
                            (dst_isd, dst_ad),
                            [path_request])
                logging.info("No down-path segment for (%d, %d), "
                             "request is pending.", dst_isd, dst_ad)
                # TODO Sam: Here we should ask other CPSes in the same ISD for
                # the down-path. We first need to decide how to replicate
                # CPS state.
            else:
                # Destination is in a different ISD. Ask a CPS in a this ISD for
                # a down-path using the first available core path.
                update_dict(self.pending_down,
                            (dst_isd, dst_ad),
                            [path_request])
                cpaths = self.core_segments(src_isd=self.topology.isd_id,
                                            src_ad=self.topology.ad_id,
                                            dst_isd=dst_isd)
                if cpaths:
                    path = cpaths[0].get_path()
                    if_id = path.get_first_hop_of().egress_if
                    next_hop = self.ifid2addr[if_id]
                    request = PathSegmentRequest.from_values(self.addr,
                                                             path_request.info,
                                                             path)
                    request.hdr.set_downpath()
                    self.send(request, next_hop)
                    logging.info("Down-Path request for different ISD. "
                                 "Forwarding request to CPS in (%d, %d).",
                                 cpaths[0].get_last_ad().spcbf.isd_id,
                                 cpaths[0].get_last_ad().ad_id)
                # If no core_path was available, add request to waiting targets.
                else:
                    self.waiting_targets.add((dst_isd, dst_ad,
                                              path_request.info))
        elif ptype == PST.CORE:
            src_isd = path_request.info.src_isd
            src_ad = path_request.info.src_ad
            key = ((src_isd, src_ad), (dst_isd, dst_ad))
            paths = self.core_segments(src_isd=src_isd, src_ad=src_ad,
                                       dst_isd=dst_isd, dst_ad=dst_ad)
            if paths:
                segments_to_send.extend(paths)
            else:
                update_dict(self.pending_core, key, [path_request])
                logging.info("No core-segment for (%d, %d) -> (%d, %d), "
                             "request is pending.", src_isd, src_ad,
                             dst_isd, dst_ad)
        else:
            logging.error("CPS received unsupported path request!.")

        if segments_to_send:
            self.send_path_segments(path_request, segments_to_send)


class LocalPathServer(PathServer):
    """
    SCION Path Server in a non-core AD. Stores up-paths to the core and
    registers down-paths with the CPS. Can cache paths learned from a CPS.
    """
    def __init__(self, addr, topo_file, config_file):
        PathServer.__init__(self, addr, topo_file, config_file)
        # Sanity check that we should indeed be a local path server.
        assert not self.topology.is_core_ad, "This shouldn't be a local PS!"

        self.up_segments = PathSegmentDB()  # Database of up-segments to the core.
        self.pending_up = []  # List of pending UP requests.

    def _handle_up_segment_record(self, records):
        """
        Handles Up Path registration from local BS.
        """
        if not records.pcbs:
            return
        for pcb in records.pcbs:
            self.up_segments.insert(pcb, self.topology.isd_id,
                                    self.topology.ad_id,
                                    pcb.get_first_ad().spcbf.isd_id,
                                    pcb.get_first_ad().ad_id)
            logging.info("Up-Segment to (%d, %d) registered.",
                         pcb.get_first_ad().spcbf.isd_id,
                         pcb.get_first_ad().ad_id)

        # Sending pending targets to the core using first registered up-path.
        if self.waiting_targets:
<<<<<<< HEAD
            pcb = path_record.pcbs[0]
            path = pcb.get_path(reverse_direction=True)
=======
            pcb = records.pcbs[0]
            path = pcb.get_path(reversed_direction=True)
>>>>>>> a2494c62
            if_id = path.get_first_hop_of().egress_if
            next_hop = self.ifid2addr[if_id]
            targets = copy.deepcopy(self.waiting_targets)
            for (isd, ad, info) in targets:
                path_request = PathSegmentRequest.from_values(self.addr, info,
                                                              path)
                self.send(path_request, next_hop)
                logging.info("PATH_REQ sent using (first) registered up-path")
                self.waiting_targets.remove((isd, ad, info))

        # Handling pending UP_PATH requests.
        for path_request in self.pending_up:
            self.send_path_segments(path_request, self.up_segments())
        self.pending_up = []

    def _handle_core_segment_record(self, records):
        """
        Handles registration of a core path.
        """
        if not records.pcbs:
            return

        for pcb in records.pcbs:
            src_ad = pcb.get_first_ad().ad_id
            src_isd = pcb.get_first_ad().spcbf.isd_id
            dst_ad = pcb.get_last_ad().ad_id
            dst_isd = pcb.get_last_ad().spcbf.isd_id
            self.core_segments.insert(pcb, src_isd=src_isd, src_ad=src_ad,
                                      dst_isd=dst_isd, dst_ad=dst_ad)
            logging.info("Core-Segment registered: (%d, %d) -> (%d, %d)",
                         src_isd, src_ad, dst_isd, dst_ad)

        # Serve pending core path requests.
        target = ((src_isd, src_ad), (dst_isd, dst_ad))
        if target in self.pending_core:
            segments_to_send = []
            for path_request in self.pending_core[target]:
                segments_to_send.extend(self.core_segments(src_isd=src_isd,
                                                           src_ad=src_ad,
                                                           dst_isd=dst_isd,
                                                           dst_ad=dst_ad))
                self.send_path_segments(path_request, segments_to_send)
            del self.pending_core[target]

    def _request_paths_from_core(self, ptype, dst_isd, dst_ad,
                                 src_isd=None, src_ad=None):
        """
        Tries to request core PS for given target (isd, ad).
        """
        assert ptype in [PST.DOWN, PST.CORE]
        if src_isd is None:
            src_isd = self.topology.isd_id
        if src_ad is None:
            src_ad = self.topology.ad_id

        info = PathSegmentInfo.from_values(ptype, src_isd, dst_isd,
                                           src_ad, dst_ad)

        if not len(self.up_segments):
            logging.info('Pending target added')
            self.waiting_targets.add((dst_isd, dst_ad, info))
        else:
<<<<<<< HEAD
            logging.info('Requesting path from core: type: %d, addr: %d,%d',
                         ptype, dst_isd, dst_ad)
            pcb = self.up_paths()[0]
=======
            logging.info('Requesting path from core.')
            pcb = self.up_segments()[0]
>>>>>>> a2494c62
            path = pcb.get_path(reverse_direction=True)
            path.up_path_info.up_flag = True # a hack, why _always_ first path
            # is down-path, any subsequent is up-path
            if_id = path.get_first_hop_of().ingress_if
            next_hop = self.ifid2addr[if_id]
            path_request = PathSegmentRequest.from_values(self.addr, info, path)
            self.send(path_request, next_hop)

    def handle_path_request(self, path_request):
        """
        Handles all types of path request.
        """
<<<<<<< HEAD
        assert isinstance(path_request, PathRequest)
=======
        assert isinstance(path_request, PathSegmentRequest)
        logging.info("PATH_REQ received")
>>>>>>> a2494c62
        dst_isd = path_request.info.dst_isd
        dst_ad = path_request.info.dst_ad
        ptype = path_request.info.type
        logging.info("PATH_REQ received: type: %d, addr: %d,%d", ptype, dst_isd,
                     dst_ad)

        paths_to_send = []

        # Requester wants up-path.
        if ptype in [PST.UP, PST.UP_DOWN]:
            if len(self.up_segments):
                paths_to_send.extend(self.up_segments())
            else:
                if type == PST.UP_DOWN:
                    update_dict(self.pending_down,
                                (dst_isd, dst_ad),
                                [path_request])
                    self.waiting_targets.add((dst_isd, dst_ad))
                else:  # PST.UP
                    self.pending_up.append(path_request)
                return

        # Requester wants down-path.
        if (ptype in [PST.DOWN, PST.UP_DOWN]):
            paths = self.down_segments(dst_isd=dst_isd, dst_ad=dst_ad)
            if paths:
                paths_to_send.extend(paths)
            else:
                update_dict(self.pending_down,
                            (dst_isd, dst_ad),
                            [path_request])
                self._request_paths_from_core(PST.DOWN, dst_isd, dst_ad)
                logging.info("No downpath, request is pending.")

        # Requester wants core-path.
        if ptype == PST.CORE:
            src_isd = path_request.info.src_isd
            src_ad = path_request.info.src_ad
            paths = self.core_segments(src_isd=src_isd, src_ad=src_ad,
                                       dst_isd=dst_isd, dst_ad=dst_ad)
            if paths:
                paths_to_send.extend(paths)
            else:
                update_dict(self.pending_core,
                            ((src_isd, src_ad), (dst_isd, dst_ad)),
                            [path_request])
                self._request_paths_from_core(PST.CORE, dst_isd, dst_ad,
                                              src_isd, src_ad)

        if paths_to_send:
            self.send_path_segments(path_request, paths_to_send)


def main():
    """
    Main function.
    """
    logging.basicConfig(level=logging.DEBUG)
    if len(sys.argv) != 5:
        logging.error("run: %s <core|local>  IP topo_file conf_file",
                      sys.argv[0])
        sys.exit()

    if sys.argv[1] == "core":
        path_server = CorePathServer(IPv4HostAddr(sys.argv[2]), sys.argv[3],
                                     sys.argv[4])
    elif sys.argv[1] == "local":
        path_server = LocalPathServer(IPv4HostAddr(sys.argv[2]), sys.argv[3],
                                      sys.argv[4])
    else:
        logging.error("First parameter can only be 'local' or 'core'!")
        sys.exit()
    path_server.run()

if __name__ == "__main__":
    main()<|MERGE_RESOLUTION|>--- conflicted
+++ resolved
@@ -90,10 +90,10 @@
         """
         dst = path_request.hdr.src_addr
         path_request.hdr.path.reverse()
-        path_request = PathRequest(path_request.pack()) #PSz: this is a hack, as
-        #path_request with <up-path> only reverses to <down-path> only, and a
-        # the reversed packet fails with .get_timestamp()
-        #FIXME: change .reverse() when only one path exists
+        path_request = PathSegmentRequest(path_request.pack()) #PSz: this is 
+        # a hack, as path_request with <up-path> only reverses to <down-path>
+        # only, and then reversed packet fails with .get_timestamp() 
+        # FIXME: change .reverse() when only one path segment exists
         path = path_request.hdr.path
         path_reply = PathSegmentRecords.from_values(dst, path_request.info,
                                              paths, path)
@@ -258,12 +258,7 @@
                     self.send(records, next_hop)
 
     def handle_path_request(self, path_request):
-<<<<<<< HEAD
-        assert isinstance(path_request, PathRequest)
-=======
         assert isinstance(path_request, PathSegmentRequest)
-        logging.info("PATH_REQ received")
->>>>>>> a2494c62
         dst_isd = path_request.info.dst_isd
         dst_ad = path_request.info.dst_ad
         ptype = path_request.info.type
@@ -365,13 +360,8 @@
 
         # Sending pending targets to the core using first registered up-path.
         if self.waiting_targets:
-<<<<<<< HEAD
-            pcb = path_record.pcbs[0]
+            pcb = records.pcbs[0]
             path = pcb.get_path(reverse_direction=True)
-=======
-            pcb = records.pcbs[0]
-            path = pcb.get_path(reversed_direction=True)
->>>>>>> a2494c62
             if_id = path.get_first_hop_of().egress_if
             next_hop = self.ifid2addr[if_id]
             targets = copy.deepcopy(self.waiting_targets)
@@ -434,17 +424,12 @@
             logging.info('Pending target added')
             self.waiting_targets.add((dst_isd, dst_ad, info))
         else:
-<<<<<<< HEAD
             logging.info('Requesting path from core: type: %d, addr: %d,%d',
                          ptype, dst_isd, dst_ad)
-            pcb = self.up_paths()[0]
-=======
-            logging.info('Requesting path from core.')
             pcb = self.up_segments()[0]
->>>>>>> a2494c62
             path = pcb.get_path(reverse_direction=True)
-            path.up_path_info.up_flag = True # a hack, why _always_ first path
-            # is down-path, any subsequent is up-path
+            path.up_segment_info.up_flag = True # FIXME: temporary hack. A very
+            # first path is _always_ down-path, any subsequent is up-path.
             if_id = path.get_first_hop_of().ingress_if
             next_hop = self.ifid2addr[if_id]
             path_request = PathSegmentRequest.from_values(self.addr, info, path)
@@ -454,12 +439,7 @@
         """
         Handles all types of path request.
         """
-<<<<<<< HEAD
-        assert isinstance(path_request, PathRequest)
-=======
         assert isinstance(path_request, PathSegmentRequest)
-        logging.info("PATH_REQ received")
->>>>>>> a2494c62
         dst_isd = path_request.info.dst_isd
         dst_ad = path_request.info.dst_ad
         ptype = path_request.info.type
