--- conflicted
+++ resolved
@@ -38,16 +38,10 @@
         192.168.7.107 placed in ISD:1, AD:19, and receiver is 192.168.6.106 in
         ISD:2, AD:26.
         """
-<<<<<<< HEAD
+
         addr = IPv4HostAddr("127.0.0.1")
-        topo_file = "../topology/ISD1/topologies/topology19.xml"
+        topo_file = "../topology/ISD1/topologies/ISD:1-AD:19-V:0.xml"
         sd = SCIONDaemon.start(addr, topo_file)
-=======
-        addr = IPv4HostAddr("192.168.7.107")
-        conf_file = "../topology/ISD11/topologies/ISD:11-AD:7-V:0.xml"
-        sd = SCIONDaemon(addr, conf_file)
-        threading.Thread(target=sd.run).start()
->>>>>>> 3649e19b
 
         print("Sending PATH request for (2, 26) in 5 seconds")
         time.sleep(5)
